﻿<Project Sdk="Microsoft.NET.Sdk">

  <PropertyGroup>
    <TargetFrameworks>net46</TargetFrameworks>
    <Description>Razor is a markup syntax for adding server-side logic to web pages. This package contains the Razor design-time infrastructure for Visual Studio.</Description>
    <EnableApiCheck>false</EnableApiCheck>
    <RulesDirectory>..\Microsoft.NET.Sdk.Razor\build\netstandard2.0\Rules\</RulesDirectory>
  </PropertyGroup>

  <PropertyGroup Condition="'$(Configuration)' == 'Debug'">
    <DefineConstants>$(DefineConstants);RAZOR_EXTENSION_DEVELOPER_MODE</DefineConstants>
  </PropertyGroup>

  <ItemGroup>
    <PackageReference Include="Microsoft.Build" Version="$(MicrosoftBuildPackageVersion)" />
    <PackageReference Include="Microsoft.Build.Framework" Version="$(MicrosoftBuildFrameworkPackageVersion)" />
    <PackageReference Include="Microsoft.VisualStudio.ComponentModelHost" Version="$(MicrosoftVisualStudioComponentModelHostPackageVersion)" />
    <PackageReference Include="Microsoft.VisualStudio.Editor" Version="$(MicrosoftVisualStudioEditorPackageVersion)" />
    <PackageReference Include="Microsoft.VisualStudio.Language.Intellisense" Version="$(MicrosoftVisualStudioLanguageIntellisensePackageVersion)" />
    <PackageReference Include="Microsoft.VisualStudio.LanguageServices.Razor.RemoteClient" Version="$(VSIX_MicrosoftVisualStudioLanguageServicesRazorRemoteClientPackageVersion)" />
    <PackageReference Include="Microsoft.VisualStudio.LanguageServices" Version="$(VSIX_MicrosoftVisualStudioLanguageServicesPackageVersion)" />
    <PackageReference Include="Microsoft.VisualStudio.OLE.Interop" Version="$(MicrosoftVisualStudioOLEInteropPackageVersion)" />
    <PackageReference Include="Microsoft.VisualStudio.ProjectSystem.Analyzers" Version="$(MicrosoftVisualStudioProjectSystemAnalyzersPackageVersion)" />
    <PackageReference Include="Microsoft.VisualStudio.ProjectSystem.Managed.VS" Version="$(MicrosoftVisualStudioProjectSystemManagedVSPackageVersion)" />
    <PackageReference Include="Microsoft.VisualStudio.ProjectSystem.SDK" Version="$(MicrosoftVisualStudioProjectSystemSDKPackageVersion)" />
    <PackageReference Include="Microsoft.VisualStudio.Shell.15.0" Version="$(MicrosoftVisualStudioShell150PackageVersion)" />
    <PackageReference Include="Microsoft.VisualStudio.Shell.Interop.10.0" Version="$(MicrosoftVisualStudioShellInterop100PackageVersion)" />
    <PackageReference Include="Microsoft.VisualStudio.Shell.Interop.11.0" Version="$(MicrosoftVisualStudioShellInterop110PackageVersion)" />
    <PackageReference Include="Microsoft.VisualStudio.Shell.Interop.12.0" Version="$(MicrosoftVisualStudioShellInterop120PackageVersion)" />
    <PackageReference Include="Microsoft.VisualStudio.Shell.Interop.8.0" Version="$(MicrosoftVisualStudioShellInterop80PackageVersion)" />
    <PackageReference Include="Microsoft.VisualStudio.Shell.Interop.9.0" Version="$(MicrosoftVisualStudioShellInterop90PackageVersion)" />
    <PackageReference Include="Microsoft.VisualStudio.Shell.Interop" Version="$(MicrosoftVisualStudioShellInteropPackageVersion)" />

    <!-- We need to use this version of Json.Net to maintain consistency with Visual Studio. -->
    <PackageReference Include="Newtonsoft.Json" Version="$(VisualStudio_NewtonsoftJsonPackageVersion)" />
  </ItemGroup>

  <ItemGroup>
    <ProjectReference Include="..\..\src\Microsoft.VisualStudio.Editor.Razor\Microsoft.VisualStudio.Editor.Razor.csproj" />
  </ItemGroup>

  <ItemGroup>
<<<<<<< HEAD
    <Reference Include="System.Xaml"/>
=======
    <Reference Include="System.ComponentModel.Composition" />
    <Reference Include="System.Xaml" />
>>>>>>> 92c511b2
  </ItemGroup>

  <!--
    The ProjectSystem.SDK tasks that handle XamlPropertyRule don't work on the dotnet core version
    of MSBuild. The workaround here is to only hardcode the generated code location such that it gets
    checked in. Then we don't need to generate it at build time.
<<<<<<< HEAD
    If you make changes to the rule files, then you need to update them using Desktop MSBuild :(
  -->
  <ItemGroup Condition="'$(MSBuildRuntimeType)'=='Core'">
    <None Include="$(RulesDirectory)RazorConfiguration.xaml">
      <Link>ProjectSystem\Rules\RazorConfiguration.xaml</Link>
    </None>
    <None Include="$(RulesDirectory)RazorExtension.xaml">
      <Link>ProjectSystem\Rules\RazorExtension.xaml</Link>
    </None>
    <None Include="$(RulesDirectory)RazorGeneral.xaml">
      <Link>ProjectSystem\Rules\RazorGeneral.xaml</Link>
    </None>
    <EmbeddedResource Include="$(RulesDirectory)RazorConfiguration.xaml">
      <LogicalName>XamlRuleToCode:RazorConfiguration.xaml</LogicalName>
    </EmbeddedResource>
    <EmbeddedResource Include="$(RulesDirectory)RazorExtension.xaml">
      <LogicalName>XamlRuleToCode:RazorExtension.xaml</LogicalName>
    </EmbeddedResource>
    <EmbeddedResource Include="$(RulesDirectory)RazorGeneral.xaml">
=======

    If you make changes to the rule files, then you need to update them using Desktop MSBuild :(
  -->
  <ItemGroup Condition="'$(MSBuildRuntimeType)'=='Core'">
    <None Include="ProjectSystem\Rules\RazorConfiguration.xaml" />
    <None Include="ProjectSystem\Rules\RazorExtension.xaml" />
    <None Include="ProjectSystem\Rules\RazorGeneral.xaml" />
    <Compile Update="ProjectSystem\Rules\RazorConfiguration.cs">
      <DependentUpon>RazorConfiguration.xaml</DependentUpon>
    </Compile>
    <Compile Update="ProjectSystem\Rules\RazorExtension.cs">
      <DependentUpon>RazorExtension.xaml</DependentUpon>
    </Compile>
    <Compile Update="ProjectSystem\Rules\RazorGeneral.cs">
      <DependentUpon>RazorGeneral.xaml</DependentUpon>
    </Compile>
    <EmbeddedResource Include="ProjectSystem\Rules\RazorConfiguration.xaml">
      <LogicalName>XamlRuleToCode:RazorConfiguration.xaml</LogicalName>
    </EmbeddedResource>
    <EmbeddedResource Include="ProjectSystem\Rules\RazorExtension.xaml">
      <LogicalName>XamlRuleToCode:RazorExtension.xaml</LogicalName>
    </EmbeddedResource>
    <EmbeddedResource Include="ProjectSystem\Rules\RazorGeneral.xaml">
>>>>>>> 92c511b2
      <LogicalName>XamlRuleToCode:RazorGeneral.xaml</LogicalName>
    </EmbeddedResource>
  </ItemGroup>
  <ItemGroup Condition="'$(MSBuildRuntimeType)'!='Core'">
<<<<<<< HEAD
    <XamlPropertyRule Include="$(RulesDirectory)RazorConfiguration.xaml">
=======
    <XamlPropertyRule Include="ProjectSystem\Rules\RazorConfiguration.xaml">
>>>>>>> 92c511b2
      <SubType>Designer</SubType>
      <Generator>MSBuild:GenerateRuleSourceFromXaml</Generator>
      <Namespace>Microsoft.CodeAnalysis.Razor.ProjectSystem.Rules</Namespace>
      <RuleInjectionClassName>RazorProjectProperties</RuleInjectionClassName>
      <Context></Context>
      <OutputPath>ProjectSystem\Rules\</OutputPath>
    </XamlPropertyRule>
<<<<<<< HEAD
    <XamlPropertyRule Include="$(RulesDirectory)RazorExtension.xaml">
=======
    <XamlPropertyRule Include="ProjectSystem\Rules\RazorExtension.xaml">
>>>>>>> 92c511b2
      <SubType>Designer</SubType>
      <Generator>MSBuild:GenerateRuleSourceFromXaml</Generator>
      <Namespace>Microsoft.CodeAnalysis.Razor.ProjectSystem.Rules</Namespace>
      <RuleInjectionClassName>RazorProjectProperties</RuleInjectionClassName>
      <OutputPath>ProjectSystem\Rules\</OutputPath>
    </XamlPropertyRule>
<<<<<<< HEAD
    <XamlPropertyRule Include="$(RulesDirectory)RazorGeneral.xaml">
=======
    <XamlPropertyRule Include="ProjectSystem\Rules\RazorGeneral.xaml">
>>>>>>> 92c511b2
      <SubType>Designer</SubType>
      <Generator>MSBuild:GenerateRuleSourceFromXaml</Generator>
      <Namespace>Microsoft.CodeAnalysis.Razor.ProjectSystem.Rules</Namespace>
      <RuleInjectionClassName>RazorProjectProperties</RuleInjectionClassName>
      <OutputPath>ProjectSystem\Rules\</OutputPath>
    </XamlPropertyRule>
<<<<<<< HEAD
  </ItemGroup>
  <ItemGroup>
    <Compile Update="ProjectSystem\Rules\RazorConfiguration.cs">
      <DependentUpon>ProjectSystem\Rules\RazorConfiguration.xaml</DependentUpon>
    </Compile>
    <Compile Update="ProjectSystem\Rules\RazorExtension.cs">
      <DependentUpon>ProjectSystem\Rules\RazorExtension.xaml</DependentUpon>
    </Compile>
    <Compile Update="ProjectSystem\Rules\RazorGeneral.cs">
      <DependentUpon>ProjectSystem\Rules\RazorGeneral.xaml</DependentUpon>
=======
    <Compile Update="ProjectSystem\Rules\RazorConfiguration.cs">
      <DependentUpon>RazorGeneral.xaml</DependentUpon>
    </Compile>
    <Compile Update="ProjectSystem\Rules\RazorExtension.cs">
      <DependentUpon>RazorGeneral.xaml</DependentUpon>
    </Compile>
    <Compile Update="ProjectSystem\Rules\RazorGeneral.cs">
      <DependentUpon>RazorGeneral.xaml</DependentUpon>
>>>>>>> 92c511b2
    </Compile>
  </ItemGroup>

  <!--
    Despite us specifying %(XamlPropertyRule.OutputPath), the ProjectSystem.SDK targets still add files in the 
    obj folder to the Compile group. This is a workaround to remove them.
  -->
  <Target Name="GrossProjectSystemSDKWorkaround" AfterTargets="GenerateRulePrep">
    <ItemGroup>
      <Compile Remove="@(XamlPropertyRule->'$(IntermediateOutputPath)%(FileName)$(DefaultLanguageSourceExtension)')" />
    </ItemGroup>
  </Target>
</Project><|MERGE_RESOLUTION|>--- conflicted
+++ resolved
@@ -40,19 +40,13 @@
   </ItemGroup>
 
   <ItemGroup>
-<<<<<<< HEAD
     <Reference Include="System.Xaml"/>
-=======
-    <Reference Include="System.ComponentModel.Composition" />
-    <Reference Include="System.Xaml" />
->>>>>>> 92c511b2
   </ItemGroup>
 
   <!--
     The ProjectSystem.SDK tasks that handle XamlPropertyRule don't work on the dotnet core version
     of MSBuild. The workaround here is to only hardcode the generated code location such that it gets
     checked in. Then we don't need to generate it at build time.
-<<<<<<< HEAD
     If you make changes to the rule files, then you need to update them using Desktop MSBuild :(
   -->
   <ItemGroup Condition="'$(MSBuildRuntimeType)'=='Core'">
@@ -72,40 +66,11 @@
       <LogicalName>XamlRuleToCode:RazorExtension.xaml</LogicalName>
     </EmbeddedResource>
     <EmbeddedResource Include="$(RulesDirectory)RazorGeneral.xaml">
-=======
-
-    If you make changes to the rule files, then you need to update them using Desktop MSBuild :(
-  -->
-  <ItemGroup Condition="'$(MSBuildRuntimeType)'=='Core'">
-    <None Include="ProjectSystem\Rules\RazorConfiguration.xaml" />
-    <None Include="ProjectSystem\Rules\RazorExtension.xaml" />
-    <None Include="ProjectSystem\Rules\RazorGeneral.xaml" />
-    <Compile Update="ProjectSystem\Rules\RazorConfiguration.cs">
-      <DependentUpon>RazorConfiguration.xaml</DependentUpon>
-    </Compile>
-    <Compile Update="ProjectSystem\Rules\RazorExtension.cs">
-      <DependentUpon>RazorExtension.xaml</DependentUpon>
-    </Compile>
-    <Compile Update="ProjectSystem\Rules\RazorGeneral.cs">
-      <DependentUpon>RazorGeneral.xaml</DependentUpon>
-    </Compile>
-    <EmbeddedResource Include="ProjectSystem\Rules\RazorConfiguration.xaml">
-      <LogicalName>XamlRuleToCode:RazorConfiguration.xaml</LogicalName>
-    </EmbeddedResource>
-    <EmbeddedResource Include="ProjectSystem\Rules\RazorExtension.xaml">
-      <LogicalName>XamlRuleToCode:RazorExtension.xaml</LogicalName>
-    </EmbeddedResource>
-    <EmbeddedResource Include="ProjectSystem\Rules\RazorGeneral.xaml">
->>>>>>> 92c511b2
       <LogicalName>XamlRuleToCode:RazorGeneral.xaml</LogicalName>
     </EmbeddedResource>
   </ItemGroup>
   <ItemGroup Condition="'$(MSBuildRuntimeType)'!='Core'">
-<<<<<<< HEAD
     <XamlPropertyRule Include="$(RulesDirectory)RazorConfiguration.xaml">
-=======
-    <XamlPropertyRule Include="ProjectSystem\Rules\RazorConfiguration.xaml">
->>>>>>> 92c511b2
       <SubType>Designer</SubType>
       <Generator>MSBuild:GenerateRuleSourceFromXaml</Generator>
       <Namespace>Microsoft.CodeAnalysis.Razor.ProjectSystem.Rules</Namespace>
@@ -113,29 +78,20 @@
       <Context></Context>
       <OutputPath>ProjectSystem\Rules\</OutputPath>
     </XamlPropertyRule>
-<<<<<<< HEAD
     <XamlPropertyRule Include="$(RulesDirectory)RazorExtension.xaml">
-=======
-    <XamlPropertyRule Include="ProjectSystem\Rules\RazorExtension.xaml">
->>>>>>> 92c511b2
       <SubType>Designer</SubType>
       <Generator>MSBuild:GenerateRuleSourceFromXaml</Generator>
       <Namespace>Microsoft.CodeAnalysis.Razor.ProjectSystem.Rules</Namespace>
       <RuleInjectionClassName>RazorProjectProperties</RuleInjectionClassName>
       <OutputPath>ProjectSystem\Rules\</OutputPath>
     </XamlPropertyRule>
-<<<<<<< HEAD
     <XamlPropertyRule Include="$(RulesDirectory)RazorGeneral.xaml">
-=======
-    <XamlPropertyRule Include="ProjectSystem\Rules\RazorGeneral.xaml">
->>>>>>> 92c511b2
       <SubType>Designer</SubType>
       <Generator>MSBuild:GenerateRuleSourceFromXaml</Generator>
       <Namespace>Microsoft.CodeAnalysis.Razor.ProjectSystem.Rules</Namespace>
       <RuleInjectionClassName>RazorProjectProperties</RuleInjectionClassName>
       <OutputPath>ProjectSystem\Rules\</OutputPath>
     </XamlPropertyRule>
-<<<<<<< HEAD
   </ItemGroup>
   <ItemGroup>
     <Compile Update="ProjectSystem\Rules\RazorConfiguration.cs">
@@ -146,16 +102,6 @@
     </Compile>
     <Compile Update="ProjectSystem\Rules\RazorGeneral.cs">
       <DependentUpon>ProjectSystem\Rules\RazorGeneral.xaml</DependentUpon>
-=======
-    <Compile Update="ProjectSystem\Rules\RazorConfiguration.cs">
-      <DependentUpon>RazorGeneral.xaml</DependentUpon>
-    </Compile>
-    <Compile Update="ProjectSystem\Rules\RazorExtension.cs">
-      <DependentUpon>RazorGeneral.xaml</DependentUpon>
-    </Compile>
-    <Compile Update="ProjectSystem\Rules\RazorGeneral.cs">
-      <DependentUpon>RazorGeneral.xaml</DependentUpon>
->>>>>>> 92c511b2
     </Compile>
   </ItemGroup>
 
@@ -168,4 +114,7 @@
       <Compile Remove="@(XamlPropertyRule->'$(IntermediateOutputPath)%(FileName)$(DefaultLanguageSourceExtension)')" />
     </ItemGroup>
   </Target>
+      <Compile Remove="@(XamlPropertyRule->'$(IntermediateOutputPath)%(FileName)$(DefaultLanguageSourceExtension)')" />
+    </ItemGroup>
+  </Target>
 </Project>